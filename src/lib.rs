#![feature(cell_extras)]
#![feature(augmented_assignments)]
#![feature(wrapping)]
//#![feature(plugin)]
//#![plugin(interpolate_idents)]
//! Ethcore's ethereum implementation
//!
//! ### Rust version
//! - beta
//! - nightly
//!
//! ### Supported platforms:
//! - OSX
//! - Linux/Ubuntu
//!
//! ### Dependencies:
//! - RocksDB 3.13
//! - LLVM 3.7 (optional, required for `jit`)
//! - evmjit (optional, required for `jit`)
//!
//! ### Dependencies Installation
//!
//! - OSX
//!
//!   - rocksdb
//!   ```bash
//!   brew install rocksdb
//!   ```
//!
//!   - llvm
//!
//!       - download llvm 3.7 from http://llvm.org/apt/
//!
//!       ```bash
//!       cd llvm-3.7.0.src
//!       mkdir build && cd $_
//!       cmake -G "Unix Makefiles" .. -DCMAKE_C_FLAGS_RELEASE= -DCMAKE_CXX_FLAGS_RELEASE= -DCMAKE_INSTALL_PREFIX=/usr/local/Cellar/llvm/3.7 -DCMAKE_BUILD_TYPE=Release
//!       make && make install
//!       ```
//!   - evmjit
//!
//!       - download from https://github.com/debris/evmjit
//!
//!       ```bash
//!       cd evmjit
//!       mkdir build && cd $_
//!       cmake -DLLVM_DIR=/usr/local/lib/llvm-3.7/share/llvm/cmake ..
//!       make && make install
//!       ```
//!
//! - Linux/Ubuntu
//!
//!   - rocksdb
//!
//!     ```bash
//!     wget https://github.com/facebook/rocksdb/archive/rocksdb-3.13.tar.gz
//!     tar xvf rocksdb-3.13.tar.gz && cd rocksdb-rocksdb-3.13 && make shared_lib
//!     sudo make install
//!     ```
//!
//!   - llvm
//!
//!       - install using packages from http://llvm.org/apt/
//!
//!   - evmjit
//!
//!       - download from https://github.com/debris/evmjit
//!
//!       ```bash
//!       cd evmjit
//!       mkdir build && cd $_
//!       cmake .. && make
//!       sudo make install
//!       sudo ldconfig
//!       ```

#[macro_use]
extern crate log;
extern crate rustc_serialize;
extern crate flate2;
extern crate rocksdb;
extern crate heapsize;
extern crate crypto;
extern crate time;
extern crate env_logger;
#[cfg(feature = "jit" )]
extern crate evmjit;
#[macro_use]
extern crate ethcore_util as util;

pub mod common;
pub mod basic_types;
<<<<<<< HEAD
#[macro_use]
pub mod evm;
pub mod executive;
=======
>>>>>>> 32492284
pub mod error;
pub mod log_entry;
pub mod env_info;
pub mod pod_account;
pub mod pod_state;
pub mod account_diff;
pub mod state_diff;
pub mod engine;
pub mod state;
pub mod account;
pub mod action_params;
pub mod header;
pub mod transaction;
pub mod receipt;
pub mod null_engine;
pub mod builtin;
pub mod spec;
pub mod views;
pub mod blockchain;
pub mod extras;
<<<<<<< HEAD
=======
pub mod substate;
pub mod evm;
pub mod executive;
pub mod externalities;
>>>>>>> 32492284

#[cfg(test)]
mod tests;

pub mod client;
pub mod sync;
pub mod block;
pub mod verification;
pub mod queue;
pub mod ethereum;<|MERGE_RESOLUTION|>--- conflicted
+++ resolved
@@ -90,12 +90,8 @@
 
 pub mod common;
 pub mod basic_types;
-<<<<<<< HEAD
 #[macro_use]
 pub mod evm;
-pub mod executive;
-=======
->>>>>>> 32492284
 pub mod error;
 pub mod log_entry;
 pub mod env_info;
@@ -116,13 +112,9 @@
 pub mod views;
 pub mod blockchain;
 pub mod extras;
-<<<<<<< HEAD
-=======
 pub mod substate;
-pub mod evm;
 pub mod executive;
 pub mod externalities;
->>>>>>> 32492284
 
 #[cfg(test)]
 mod tests;
